# Makefile for The PCI Library
# (c) 1999--2014 Martin Mares <mj@ucw.cz>

# Expects to be invoked from the top-level Makefile and uses lots of its variables.

OBJS=init access generic dump names filter names-hash names-parse names-net names-cache names-hwdb params caps
INCL=internal.h pci.h config.h header.h sysdep.h types.h

ifdef PCI_HAVE_PM_LINUX_SYSFS
OBJS += sysfs
endif

ifdef PCI_HAVE_PM_LINUX_PROC
OBJS += proc
endif

ifdef PCI_HAVE_PM_INTEL_CONF
OBJS += i386-ports
endif

ifdef PCI_HAVE_PM_MMIO_CONF
OBJS += mmio-ports
PCI_USE_PHYSMEM = 1
endif

ifdef PCI_HAVE_PM_ECAM
OBJS += ecam
PCI_USE_PHYSMEM = 1
endif

ifdef PCI_HAVE_PM_DUMP
OBJS += dump
endif

ifdef PCI_HAVE_PM_FBSD_DEVICE
OBJS += fbsd-device
CFLAGS += -I/usr/src/sys
ifdef FREEBSD_SYS
CFLAGS += -I${FREEBSD_SYS}
endif
endif

ifdef PCI_HAVE_PM_OBSD_DEVICE
OBJS += obsd-device
endif

ifdef PCI_HAVE_PM_AIX_DEVICE
OBJS += aix-device
endif

ifdef PCI_HAVE_PM_NBSD_LIBPCI
OBJS += nbsd-libpci
endif

ifdef PCI_HAVE_PM_DARWIN_DEVICE
OBJS += darwin
endif

ifdef PCI_HAVE_PM_SYLIXOS_DEVICE
OBJS += sylixos-device
endif

ifdef PCI_HAVE_PM_HURD_CONF
OBJS += hurd
endif

ifdef PCI_HAVE_PM_WIN32_CFGMGR32
OBJS += emulated
OBJS += win32-cfgmgr32
endif

ifdef PCI_HAVE_PM_WIN32_KLDBG
OBJS += win32-kldbg
endif

ifdef PCI_HAVE_PM_WIN32_SYSDBG
OBJS += win32-sysdbg
endif

<<<<<<< HEAD
ifdef PCI_OS_WINDOWS
OBJS += win32-helpers
endif

ifdef PCI_USE_PHYSMEM
ifndef PCI_OS_WINDOWS
ifndef PCI_OS_DJGPP
OBJS += physmem-posix
endif
endif
=======
ifdef PCI_HAVE_PM_AOS_EXPANSION
OBJS += aos-expansion
>>>>>>> 7ec6e3ec
endif

all: $(PCILIB) $(PCILIBPC)

ifeq ($(SHARED),no)
$(PCILIB): $(addsuffix .o,$(OBJS))
	rm -f $@
	$(AR) rcs $@ $^
	$(RANLIB) $@
else
ifeq ($(LIBEXT),dll)
all: $(PCIIMPDEF) $(PCIIMPLIB)
build.def: $(PCIIMPDEF)
$(PCIIMPDEF): libpci.ver ver2def.pl
	perl ver2def.pl libpci.ver $(PCILIB) build.def $(PCIIMPDEF)
$(PCIIMPLIB): $(PCIIMPDEF)
	$(DLLTOOL) --input-def $< --output-lib $@
comma := ,
dllrsrc.rc: winrsrc.rc.in
	sed <$< >$@ -e 's,@PCILIB_VERSION@,$(PCILIB_VERSION),' \
		-e 's,@PCILIB_VERSION_WINRC@,$(subst .,\$(comma),$(PCILIB_VERSION).0),' \
		-e 's,@FILENAME@,$(PCILIB),' \
		-e 's,@DESCRIPTION@,libpci,' \
		-e 's,@LIBRARY_BUILD@,1,' \
		-e 's,@DEBUG_BUILD@,$(if $(findstring -g,$(CFLAGS)),1,0),'
dllrsrc.o: dllrsrc.rc
	$(WINDRES) --input=$< --output=$@ --input-format=rc --output-format=coff
OBJS += dllrsrc
endif
CFLAGS += -fPIC -fvisibility=hidden
$(PCILIB): $(addsuffix .o,$(OBJS))
	$(CC) -shared $(CFLAGS) $(LDFLAGS) $(PCILIB_LDFLAGS) -o $@ $^ $(LIB_LDLIBS)
ifeq ($(LIBEXT),dll)
$(PCILIB): build.def
endif
endif

$(PCILIBPC): libpci.pc.in
	sed <$< >$@ -e 's,@PREFIX@,$(PREFIX),' \
		-e 's,@INCDIR@,$(INCDIR),' \
		-e 's,@LIBDIR@,$(LIBDIR),' \
		-e 's,@IDSDIR@,$(IDSDIR),' \
		-e 's,@VERSION@,$(VERSION),' \
		-e 's,@LDLIBS@,$(LDLIBS),' \
		-e 's,@WITH_LIBS@,$(WITH_LIBS),'

init.o: init.c $(INCL)
access.o: access.c $(INCL)
params.o: params.c $(INCL)
i386-ports.o: i386-ports.c $(INCL) i386-io-hurd.h i386-io-linux.h i386-io-sunos.h i386-io-windows.h i386-io-cygwin.h
mmio-ports.o: mmio-ports.c $(INCL) physmem.h physmem-access.h
ecam.o: ecam.c $(INCL) physmem.h physmem-access.h
proc.o: proc.c $(INCL)
sysfs.o: sysfs.c $(INCL)
generic.o: generic.c $(INCL)
emulated.o: emulated.c $(INCL)
syscalls.o: syscalls.c $(INCL)
obsd-device.o: obsd-device.c $(INCL)
fbsd-device.o: fbsd-device.c $(INCL)
aix-device.o: aix-device.c $(INCL)
dump.o: dump.c $(INCL)
names.o: names.c $(INCL) names.h
names-cache.o: names-cache.c $(INCL) names.h
names-hash.o: names-hash.c $(INCL) names.h
names-net.o: names-net.c $(INCL) names.h
names-parse.o: names-parse.c $(INCL) names.h
names-hwdb.o: names-hwdb.c $(INCL) names.h
filter.o: filter.c $(INCL)
nbsd-libpci.o: nbsd-libpci.c $(INCL)
hurd.o: hurd.c $(INCL)
win32-helpers.o: win32-helpers.c $(INCL) win32-helpers.h
win32-cfgmgr32.o: win32-cfgmgr32.c $(INCL) win32-helpers.h
win32-kldbg.o: win32-kldbg.c $(INCL) win32-helpers.h
win32-sysdbg.o: win32-sysdbg.c $(INCL) win32-helpers.h
i386-io-windows.h: win32-helpers.h

# MinGW32 toolchain has some required Win32 header files in /ddk subdirectory.
# But these header files include another header files from /ddk subdirectory
# and expect that build system has already set /ddk subdirectory into includes.
# So include /ddk subdirectory of each system predefined include path via -I.
ifdef PCI_HAVE_PM_WIN32_CFGMGR32
DDKCFLAGS:=$(shell echo | $(CC) $(CFLAGS) -E -Wp,-v -o /dev/null - 2>&1 | sed -n 's/^ \(.*\)/-I\1\/ddk/p')
win32-cfgmgr32.o: override CFLAGS+=$(DDKCFLAGS)
endif<|MERGE_RESOLUTION|>--- conflicted
+++ resolved
@@ -77,7 +77,6 @@
 OBJS += win32-sysdbg
 endif
 
-<<<<<<< HEAD
 ifdef PCI_OS_WINDOWS
 OBJS += win32-helpers
 endif
@@ -88,10 +87,10 @@
 OBJS += physmem-posix
 endif
 endif
-=======
+endif
+
 ifdef PCI_HAVE_PM_AOS_EXPANSION
 OBJS += aos-expansion
->>>>>>> 7ec6e3ec
 endif
 
 all: $(PCILIB) $(PCILIBPC)
